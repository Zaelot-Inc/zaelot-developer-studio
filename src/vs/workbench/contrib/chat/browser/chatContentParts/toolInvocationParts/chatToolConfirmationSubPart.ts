--- conflicted
+++ resolved
@@ -111,18 +111,18 @@
 			confirmWidget = this._register(this.instantiationService.createInstance(
 				ChatConfirmationWidget,
 				this.context.container,
-<<<<<<< HEAD
 				{
 					title,
 					icon: tool?.icon && 'id' in tool.icon ? tool.icon : Codicon.tools,
 					subtitle: toolInvocation.originMessage,
 					buttons,
 					message,
-					toolbarData: { arg: toolInvocation, partType: 'chatToolConfirmation' }
+					toolbarData: {
+						arg: toolInvocation,
+						partType: 'chatToolConfirmation',
+						partSource: toolInvocation.source.type
+					}
 				}
-=======
-				{ title, subtitle: toolInvocation.originMessage, buttons, message, toolbarData: { arg: toolInvocation, partType: 'chatToolConfirmation', partSource: toolInvocation.source.type } }
->>>>>>> eb649d0d
 			));
 		} else {
 			const codeBlockRenderOptions: ICodeBlockRenderOptions = {
@@ -289,18 +289,18 @@
 			confirmWidget = this._register(this.instantiationService.createInstance(
 				ChatCustomConfirmationWidget,
 				this.context.container,
-<<<<<<< HEAD
 				{
 					title,
 					icon: tool?.icon && 'id' in tool.icon ? tool.icon : Codicon.tools,
 					subtitle: toolInvocation.originMessage,
 					buttons,
 					message: elements.root,
-					toolbarData: { arg: toolInvocation, partType: 'chatToolConfirmation' }
+					toolbarData: {
+						arg: toolInvocation,
+						partType: 'chatToolConfirmation',
+						partSource: toolInvocation.source?.type
+					}
 				},
-=======
-				{ title, subtitle: toolInvocation.originMessage, buttons, message: elements.root, toolbarData: { arg: toolInvocation, partType: 'chatToolConfirmation', partSource: toolInvocation.source?.type } },
->>>>>>> eb649d0d
 			));
 		}
 
@@ -344,11 +344,7 @@
 		const part = this._register(this.instantiationService.createInstance(ChatMarkdownContentPart,
 			{
 				kind: 'markdownContent',
-<<<<<<< HEAD
-				content: typeof message === 'string' ? new MarkdownString().appendText(message) : message
-=======
 				content: typeof message === 'string' ? new MarkdownString().appendMarkdown(message) : message
->>>>>>> eb649d0d
 			},
 			this.context,
 			this.editorPool,
