/*---------------------------------------------------------------------------------------------
 *  Copyright (c) Microsoft Corporation. All rights reserved.
 *  Licensed under the MIT License. See License.txt in the project root for license information.
 *--------------------------------------------------------------------------------------------*/

import themePickerContent from './media/theme_picker.js';
import themePickerSmallContent from './media/theme_picker_small.js';
import notebookProfileContent from './media/notebookProfile.js';
import { localize } from '../../../../nls.js';
import { Codicon } from '../../../../base/common/codicons.js';
import { ThemeIcon } from '../../../../base/common/themables.js';
import { registerIcon } from '../../../../platform/theme/common/iconRegistry.js';
import { NotebookSetting } from '../../notebook/common/notebookCommon.js';
import {
	CONTEXT_ACCESSIBILITY_MODE_ENABLED
} from '../../../../platform/accessibility/common/accessibility.js';
import { URI } from '../../../../base/common/uri.js';
import product from '../../../../platform/product/common/product.js';

const NEW_WELCOME_EXPERIENCE = 'zaelot.newWelcome';

interface IGettingStartedContentProvider {
	(): string;
}

const defaultChat = {
	documentationUrl: product.defaultChatAgent?.documentationUrl ?? '',
	manageSettingsUrl: product.defaultChatAgent?.manageSettingsUrl ?? '',
	provider: product.defaultChatAgent?.provider ?? { default: { name: '' } },
	publicCodeMatchesUrl: product.defaultChatAgent?.publicCodeMatchesUrl ?? '',
};

export const copilotSettingsMessage = localize({
	key: 'settings',
	comment: ['{Locked="["}', '{Locked="]({0})"}', '{Locked="]({1})"}']
}, "{0} Copilot Free, Pro and Pro+ may show [public code]({1}) suggestions and we may use your data for product improvement. You can change these [settings]({2}) at any time.", defaultChat.provider.default.name, defaultChat.publicCodeMatchesUrl, defaultChat.manageSettingsUrl);

class GettingStartedContentProviderRegistry {

	private readonly providers = new Map<string, IGettingStartedContentProvider>();

	registerProvider(moduleId: string, provider: IGettingStartedContentProvider): void {
		this.providers.set(moduleId, provider);
	}

	getProvider(moduleId: string): IGettingStartedContentProvider | undefined {
		return this.providers.get(moduleId);
	}
}

export const gettingStartedContentRegistry = new GettingStartedContentProviderRegistry();

export async function moduleToContent(resource: URI): Promise<string> {
	if (!resource.query) {
		throw new Error('Getting Started: invalid resource');
	}

	const query = JSON.parse(resource.query);
	if (!query.moduleId) {
		throw new Error('Getting Started: invalid resource');
	}

	const provider = gettingStartedContentRegistry.getProvider(query.moduleId);
	if (!provider) {
		throw new Error(`Getting Started: no provider registered for ${query.moduleId}`);
	}

	return provider();
}

gettingStartedContentRegistry.registerProvider('vs/workbench/contrib/welcomeGettingStarted/common/media/theme_picker', themePickerContent);
gettingStartedContentRegistry.registerProvider('vs/workbench/contrib/welcomeGettingStarted/common/media/theme_picker_small', themePickerSmallContent);
gettingStartedContentRegistry.registerProvider('vs/workbench/contrib/welcomeGettingStarted/common/media/notebookProfile', notebookProfileContent);
// Register empty media for accessibility walkthrough
gettingStartedContentRegistry.registerProvider('vs/workbench/contrib/welcomeGettingStarted/common/media/empty', () => '');

const setupIcon = registerIcon('getting-started-setup', Codicon.zap, localize('getting-started-setup-icon', "Icon used for the setup category of welcome page"));
const beginnerIcon = registerIcon('getting-started-beginner', Codicon.lightbulb, localize('getting-started-beginner-icon', "Icon used for the beginner category of welcome page"));

export type BuiltinGettingStartedStep = {
	id: string;
	title: string;
	description: string;
	completionEvents?: string[];
	when?: string;
	media:
	| {
		type: 'image';
		path: string | { hc: string; hcLight?: string; light: string; dark: string };
		altText: string;
	}
	| { type: 'svg'; path: string; altText: string }
	| { type: 'markdown'; path: string }
	| {
		type: 'video';
		path: string | { hc: string; hcLight?: string; light: string; dark: string };
		poster?: string | { hc: string; hcLight?: string; light: string; dark: string };
		altText: string;
	};
};

export type BuiltinGettingStartedCategory = {
	id: string;
	title: string;
	description: string;
	isFeatured: boolean;
	next?: string;
	icon: ThemeIcon;
	when?: string;
	content:
	| { type: 'steps'; steps: BuiltinGettingStartedStep[] };
	walkthroughPageTitle: string;
};

export type BuiltinGettingStartedStartEntry = {
	id: string;
	title: string;
	description: string;
	icon: ThemeIcon;
	when?: string;
	content:
	| { type: 'startEntry'; command: string };
};

type GettingStartedWalkthroughContent = BuiltinGettingStartedCategory[];
type GettingStartedStartEntryContent = BuiltinGettingStartedStartEntry[];

export const startEntries: GettingStartedStartEntryContent = [
	{
		id: 'migration.quickStart',
<<<<<<< HEAD
		title: localize('gettingStarted.migration.quickStart.title', "Migrate from VS Code / Cursor"),
=======
		title: localize('gettingStarted.migration.quickStart.title', "🚀 Migrate from VS Code / Cursor"), // allow-any-unicode-next-line
>>>>>>> 642ab89f
		description: localize('gettingStarted.migration.quickStart.description', "Import your extensions, settings, and configurations in just a few clicks!"),
		icon: Codicon.arrowSwap,
		content: {
			type: 'startEntry',
			command: 'command:zaelot.importFromOtherEditors',
		}
	},
	{
		id: 'claude.openChat',
<<<<<<< HEAD
		title: localize('gettingStarted.claude.title', "Chat with Claude AI"),
=======
		title: localize('gettingStarted.claude.title', "💬 Chat with Claude AI"), // allow-any-unicode-next-line
>>>>>>> 642ab89f
		description: localize('gettingStarted.claude.description', "Start a conversation with Claude AI to get help with your code."),
		icon: Codicon.commentDiscussion,
		content: {
			type: 'startEntry',
			command: 'command:workbench.action.chat.open',
		}
	},
	{
		id: 'welcome.showNewFileEntries',
		title: localize('gettingStarted.newFile.title', "New File..."),
		description: localize('gettingStarted.newFile.description', "Open a new untitled text file, notebook, or custom editor."),
		icon: Codicon.newFile,
		content: {
			type: 'startEntry',
			command: 'command:welcome.showNewFileEntries',
		}
	},
	{
		id: 'topLevelOpenMac',
		title: localize('gettingStarted.openMac.title', "Open..."),
		description: localize('gettingStarted.openMac.description', "Open a file or folder to start working"),
		icon: Codicon.folderOpened,
		when: '!isWeb && isMac',
		content: {
			type: 'startEntry',
			command: 'command:workbench.action.files.openFileFolder',
		}
	},
	{
		id: 'topLevelOpenFile',
		title: localize('gettingStarted.openFile.title', "Open File..."),
		description: localize('gettingStarted.openFile.description', "Open a file to start working"),
		icon: Codicon.goToFile,
		when: 'isWeb || !isMac',
		content: {
			type: 'startEntry',
			command: 'command:workbench.action.files.openFile',
		}
	},
	{
		id: 'topLevelOpenFolder',
		title: localize('gettingStarted.openFolder.title', "Open Folder..."),
		description: localize('gettingStarted.openFolder.description', "Open a folder to start working"),
		icon: Codicon.folderOpened,
		when: '!isWeb && !isMac',
		content: {
			type: 'startEntry',
			command: 'command:workbench.action.files.openFolder',
		}
	},
	{
		id: 'topLevelOpenFolderWeb',
		title: localize('gettingStarted.openFolder.title', "Open Folder..."),
		description: localize('gettingStarted.openFolder.description', "Open a folder to start working"),
		icon: Codicon.folderOpened,
		when: '!openFolderWorkspaceSupport && workbenchState == \'workspace\'',
		content: {
			type: 'startEntry',
			command: 'command:workbench.action.files.openFolderViaWorkspace',
		}
	},
	{
		id: 'topLevelGitClone',
		title: localize('gettingStarted.topLevelGitClone.title', "Clone Git Repository..."),
		description: localize('gettingStarted.topLevelGitClone.description', "Clone a remote repository to a local folder"),
		when: 'config.git.enabled && !git.missing',
		icon: Codicon.sourceControl,
		content: {
			type: 'startEntry',
			command: 'command:git.clone',
		}
	},
	{
		id: 'topLevelGitOpen',
		title: localize('gettingStarted.topLevelGitOpen.title', "Open Repository..."),
		description: localize('gettingStarted.topLevelGitOpen.description', "Connect to a remote repository or pull request to browse, search, edit, and commit"),
		when: 'workspacePlatform == \'webworker\'',
		icon: Codicon.sourceControl,
		content: {
			type: 'startEntry',
			command: 'command:remoteHub.openRepository',
		}
	},
	{
		id: 'topLevelRemoteOpen',
		title: localize('gettingStarted.topLevelRemoteOpen.title', "Connect to..."),
		description: localize('gettingStarted.topLevelRemoteOpen.description', "Connect to remote development workspaces."),
		when: '!isWeb',
		icon: Codicon.remote,
		content: {
			type: 'startEntry',
			command: 'command:workbench.action.remote.showMenu',
		}
	},
	{
		id: 'topLevelOpenTunnel',
		title: localize('gettingStarted.topLevelOpenTunnel.title', "Open Tunnel..."),
		description: localize('gettingStarted.topLevelOpenTunnel.description', "Connect to a remote machine through a Tunnel"),
		when: 'isWeb && showRemoteStartEntryInWeb',
		icon: Codicon.remote,
		content: {
			type: 'startEntry',
			command: 'command:workbench.action.remote.showWebStartEntryActions',
		}
	},
	{
		id: 'topLevelNewWorkspaceChat',
		title: localize('gettingStarted.newWorkspaceChat.title', "Generate New Workspace..."),
		description: localize('gettingStarted.newWorkspaceChat.description', "Chat to create a new workspace"),
		icon: Codicon.chatSparkle,
		when: '!isWeb && !chatSetupHidden',
		content: {
			type: 'startEntry',
			command: 'command:welcome.newWorkspaceChat',
		}
	},
];

const Button = (title: string, href: string) => `[${title}](${href})`;

const CopilotStepTitle = localize('gettingStarted.copilotSetup.title', "Use AI features with Copilot for free");
const CopilotDescription = localize({
	key: 'gettingStarted.copilotSetup.description',
	comment: ['{Locked="["}', '{Locked="]({0})"}']
}, "You can use [Copilot]({0}) to generate code across multiple files, fix errors, ask questions about your code and much more using natural language.", defaultChat.documentationUrl ?? '');
const CopilotSignedOutButton = Button(localize('setupCopilotButton.signIn', "Set up Copilot"), `command:workbench.action.chat.triggerSetup`);
const CopilotSignedInButton = Button(localize('setupCopilotButton.setup', "Set up Copilot"), `command:workbench.action.chat.triggerSetup`);
const CopilotCompleteButton = Button(localize('setupCopilotButton.chatWithCopilot', "Chat with Copilot"), 'command:workbench.action.chat.open');

function createCopilotSetupStep(id: string, button: string, when: string, includeTerms: boolean): BuiltinGettingStartedStep {
	const description = includeTerms ?
		`${CopilotDescription}\n\n${button}` :
		`${CopilotDescription}\n${button}`;

	return {
		id,
		title: CopilotStepTitle,
		description,
		when: `${when} && !chatSetupHidden`,
		media: {
			type: 'svg',
			altText: 'Zaelot Developer Studio Copilot multi file edits',
			path: 'multi-file-edits.svg'
		},
	};
}

export const walkthroughs: GettingStartedWalkthroughContent = [
	{
		id: 'Setup',
		title: localize('gettingStarted.setup.title', "Get started with Zaelot Developer Studio"),
		description: localize('gettingStarted.setup.description', "Set up your AI-powered development environment with Claude integration"),
		isFeatured: true,
		icon: setupIcon,
		when: '!isWeb',
		walkthroughPageTitle: localize('gettingStarted.setup.walkthroughPageTitle', 'Setup Zaelot Developer Studio'),
		next: 'Beginner',
		content: {
			type: 'steps',
			steps: [
				createCopilotSetupStep('CopilotSetupSignedOut', CopilotSignedOutButton, 'chatEntitlementSignedOut', true),
				createCopilotSetupStep('CopilotSetupComplete', CopilotCompleteButton, 'chatSetupInstalled && !chatSetupDisabled && (chatPlanPro || chatPlanProPlus || chatPlanBusiness || chatPlanEnterprise || chatPlanFree)', false),
				createCopilotSetupStep('CopilotSetupSignedIn', CopilotSignedInButton, '!chatEntitlementSignedOut && (!chatSetupInstalled || chatSetupDisabled || chatPlanCanSignUp)', true),
				{
					id: 'pickColorTheme',
					title: localize('gettingStarted.pickColor.title', "Choose your theme"),
					description: localize('gettingStarted.pickColor.description.interpolated', "The right theme helps you focus on your code, is easy on your eyes, and is simply more fun to use.\n{0}", Button(localize('titleID', "Browse Color Themes"), 'command:workbench.action.selectTheme')),
					completionEvents: [
						'onSettingChanged:workbench.colorTheme',
						'onCommand:workbench.action.selectTheme'
					],
					media: { type: 'markdown', path: 'theme_picker', }
				},
				{
					id: 'extensionsWeb',
					title: localize('gettingStarted.extensions.title', "Code with extensions"),
					description: localize('gettingStarted.extensionsWeb.description.interpolated', "Extensions are Zaelot Developer Studio's power-ups. A growing number are becoming available in the web.\n{0}", Button(localize('browsePopularWeb', "Browse Popular Web Extensions"), 'command:workbench.extensions.action.showPopularExtensions')),
					when: 'workspacePlatform == \'webworker\'',
					media: {
						type: 'svg',
						altText: 'Zaelot Developer Studio extension marketplace with featured language extensions',
						path: 'extensions-web.svg'
					},
				},
				{
					id: 'findLanguageExtensions',
					title: localize('gettingStarted.findLanguageExts.title', "Rich support for all your languages"),
					description: localize('gettingStarted.findLanguageExts.description.interpolated', "Code smarter with syntax highlighting, code completion, linting and debugging. While many languages are built-in, many more can be added as extensions.\n{0}", Button(localize('browseLangExts', "Browse Language Extensions"), 'command:workbench.extensions.action.showLanguageExtensions')),
					when: 'workspacePlatform != \'webworker\'',
					media: {
						type: 'svg', altText: 'Language extensions', path: 'languages.svg'
					},
				},
				// Hidden in favor of copilot entry (to be revisited when copilot entry moves, if at all)
				// {
				// 	id: 'settings',
				// 	title: localize('gettingStarted.settings.title', "Tune your settings"),
				// 	description: localize('gettingStarted.settings.description.interpolated', "Customize every aspect of Zaelot Developer Studio and your extensions to your liking. Commonly used settings are listed first to get you started.\n{0}", Button(localize('tweakSettings', "Open Settings"), 'command:toSide:workbench.action.openSettings')),
				// 	media: {
				// 		type: 'svg', altText: 'Zaelot Developer Studio Settings', path: 'settings.svg'
				// 	},
				// },
				// {
				// 	id: 'settingsSync',
				// 	title: localize('gettingStarted.settingsSync.title', "Sync settings across devices"),
				// 	description: localize('gettingStarted.settingsSync.description.interpolated', "Keep your essential customizations backed up and updated across all your devices.\n{0}", Button(localize('enableSync', "Backup and Sync Settings"), 'command:workbench.userDataSync.actions.turnOn')),
				// 	when: 'syncStatus != uninitialized',
				// 	completionEvents: ['onEvent:sync-enabled'],
				// 	media: {
				// 		type: 'svg', altText: 'The "Turn on Sync" entry in the settings gear menu.', path: 'settingsSync.svg'
				// 	},
				// },
				{
					id: 'settingsAndSync',
					title: localize('gettingStarted.settings.title', "Tune your settings"),
					description: localize('gettingStarted.settingsAndSync.description.interpolated', "Customize every aspect of Zaelot Developer Studio and your extensions to your liking. [Back up and sync](command:workbench.userDataSync.actions.turnOn) your essential customizations across all your devices.\n{0}", Button(localize('tweakSettings', "Open Settings"), 'command:toSide:workbench.action.openSettings')),
					when: 'syncStatus != uninitialized',
					completionEvents: ['onEvent:sync-enabled'],
					media: {
						type: 'svg', altText: 'Zaelot Developer Studio Settings', path: 'settings.svg'
					},
				},
				{
					id: 'commandPaletteTask',
					title: localize('gettingStarted.commandPalette.title', "Unlock productivity with the Command Palette "),
					description: localize('gettingStarted.commandPalette.description.interpolated', "Run commands without reaching for your mouse to accomplish any task in Zaelot Developer Studio.\n{0}", Button(localize('commandPalette', "Open Command Palette"), 'command:workbench.action.showCommands')),
					media: {
						type: 'svg',
						altText: 'Command Palette overlay for searching and executing commands.',
						path: 'commandPalette.svg'
					},
				},
				// Hidden in favor of copilot entry (to be revisited when copilot entry moves, if at all)
				// {
				// 	id: 'pickAFolderTask-Mac',
				// 	title: localize('gettingStarted.setup.OpenFolder.title', "Open up your code"),
				// 	description: localize('gettingStarted.setup.OpenFolder.description.interpolated', "You're all set to start coding. Open a project folder to get your files into Zaelot Developer Studio.\n{0}", Button(localize('pickFolder', "Pick a Folder"), 'command:workbench.action.files.openFileFolder')),
				// 	when: 'isMac && workspaceFolderCount == 0',
				// 	media: {
				// 		type: 'svg', altText: 'Explorer view showing buttons for opening folder and cloning repository.', path: 'openFolder.svg'
				// 	}
				// },
				// {
				// 	id: 'pickAFolderTask-Other',
				// 	title: localize('gettingStarted.setup.OpenFolder.title', "Open up your code"),
				// 	description: localize('gettingStarted.setup.OpenFolder.description.interpolated', "You're all set to start coding. Open a project folder to get your files into Zaelot Developer Studio.\n{0}", Button(localize('pickFolder', "Pick a Folder"), 'command:workbench.action.files.openFolder')),
				// 	when: '!isMac && workspaceFolderCount == 0',
				// 	media: {
				// 		type: 'svg', altText: 'Explorer view showing buttons for opening folder and cloning repository.', path: 'openFolder.svg'
				// 	}
				// },
				{
					id: 'quickOpen',
					title: localize('gettingStarted.quickOpen.title', "Quickly navigate between your files"),
					description: localize('gettingStarted.quickOpen.description.interpolated', "Navigate between files in an instant with one keystroke. Tip: Open multiple files by pressing the right arrow key.\n{0}", Button(localize('quickOpen', "Quick Open a File"), 'command:toSide:workbench.action.quickOpen')),
					when: 'workspaceFolderCount != 0',
					media: {
						type: 'svg', altText: 'Go to file in quick search.', path: 'search.svg'
					}
				},
				{
					id: 'videoTutorial',
					title: localize('gettingStarted.videoTutorial.title', "Watch video tutorials"),
					description: localize('gettingStarted.videoTutorial.description.interpolated', "Watch the first in a series of short & practical video tutorials for Zaelot Developer Studio's key features.\n{0}", Button(localize('watch', "Watch Tutorial"), 'https://aka.ms/vscode-getting-started-video')),
					media: { type: 'svg', altText: 'Zaelot Developer Studio Settings', path: 'learn.svg' },
				}
			]
		}
	},

	{
		id: 'SetupWeb',
		title: localize('gettingStarted.setupWeb.title', "Get Started with Zaelot Developer Studio for the Web"),
		description: localize('gettingStarted.setupWeb.description', "Customize your editor, learn the basics, and start coding"),
		isFeatured: true,
		icon: setupIcon,
		when: 'isWeb',
		next: 'Beginner',
		walkthroughPageTitle: localize('gettingStarted.setupWeb.walkthroughPageTitle', 'Setup Zaelot Developer Studio Web'),
		content: {
			type: 'steps',
			steps: [
				{
					id: 'pickColorThemeWeb',
					title: localize('gettingStarted.pickColor.title', "Choose your theme"),
					description: localize('gettingStarted.pickColor.description.interpolated', "The right theme helps you focus on your code, is easy on your eyes, and is simply more fun to use.\n{0}", Button(localize('titleID', "Browse Color Themes"), 'command:workbench.action.selectTheme')),
					completionEvents: [
						'onSettingChanged:workbench.colorTheme',
						'onCommand:workbench.action.selectTheme'
					],
					media: { type: 'markdown', path: 'theme_picker', }
				},
				{
					id: 'menuBarWeb',
					title: localize('gettingStarted.menuBar.title', "Just the right amount of UI"),
					description: localize('gettingStarted.menuBar.description.interpolated', "The full menu bar is available in the dropdown menu to make room for your code. Toggle its appearance for faster access. \n{0}", Button(localize('toggleMenuBar', "Toggle Menu Bar"), 'command:workbench.action.toggleMenuBar')),
					when: 'isWeb',
					media: {
						type: 'svg',
						altText: 'Comparing menu dropdown with the visible menu bar.',
						path: 'menuBar.svg'
					},
				},
				{
					id: 'extensionsWebWeb',
					title: localize('gettingStarted.extensions.title', "Code with extensions"),
					description: localize('gettingStarted.extensionsWeb.description.interpolated', "Extensions are Zaelot Developer Studio's power-ups. A growing number are becoming available in the web.\n{0}", Button(localize('browsePopularWeb', "Browse Popular Web Extensions"), 'command:workbench.extensions.action.showPopularExtensions')),
					when: 'workspacePlatform == \'webworker\'',
					media: {
						type: 'svg',
						altText: 'Zaelot Developer Studio extension marketplace with featured language extensions',
						path: 'extensions-web.svg'
					},
				},
				{
					id: 'findLanguageExtensionsWeb',
					title: localize('gettingStarted.findLanguageExts.title', "Rich support for all your languages"),
					description: localize('gettingStarted.findLanguageExts.description.interpolated', "Code smarter with syntax highlighting, code completion, linting and debugging. While many languages are built-in, many more can be added as extensions.\n{0}", Button(localize('browseLangExts', "Browse Language Extensions"), 'command:workbench.extensions.action.showLanguageExtensions')),
					when: 'workspacePlatform != \'webworker\'',
					media: {
						type: 'svg', altText: 'Language extensions', path: 'languages.svg'
					},
				},
				{
					id: 'settingsSyncWeb',
					title: localize('gettingStarted.settingsSync.title', "Sync settings across devices"),
					description: localize('gettingStarted.settingsSync.description.interpolated', "Keep your essential customizations backed up and updated across all your devices.\n{0}", Button(localize('enableSync', "Backup and Sync Settings"), 'command:workbench.userDataSync.actions.turnOn')),
					when: 'syncStatus != uninitialized',
					completionEvents: ['onEvent:sync-enabled'],
					media: {
						type: 'svg',
						altText: 'The "Turn on Sync" entry in the settings gear menu.',
						path: 'settingsSync.svg'
					},
				},
				{
					id: 'commandPaletteTaskWeb',
					title: localize('gettingStarted.commandPalette.title', "Unlock productivity with the Command Palette "),
					description: localize('gettingStarted.commandPalette.description.interpolated', "Run commands without reaching for your mouse to accomplish any task in Zaelot Developer Studio.\n{0}", Button(localize('commandPalette', "Open Command Palette"), 'command:workbench.action.showCommands')),
					media: {
						type: 'svg',
						altText: 'Command Palette overlay for searching and executing commands.',
						path: 'commandPalette.svg'
					},
				},
				{
					id: 'pickAFolderTask-WebWeb',
					title: localize('gettingStarted.setup.OpenFolder.title', "Open up your code"),
					description: localize('gettingStarted.setup.OpenFolderWeb.description.interpolated', "You're all set to start coding. You can open a local project or a remote repository to get your files into Zaelot Developer Studio.\n{0}\n{1}", Button(localize('openFolder', "Open Folder"), 'command:workbench.action.addRootFolder'), Button(localize('openRepository', "Open Repository"), 'command:remoteHub.openRepository')),
					when: 'workspaceFolderCount == 0',
					media: {
						type: 'svg',
						altText: 'Explorer view showing buttons for opening folder and cloning repository.',
						path: 'openFolder.svg'
					}
				},
				{
					id: 'quickOpenWeb',
					title: localize('gettingStarted.quickOpen.title', "Quickly navigate between your files"),
					description: localize('gettingStarted.quickOpen.description.interpolated', "Navigate between files in an instant with one keystroke. Tip: Open multiple files by pressing the right arrow key.\n{0}", Button(localize('quickOpen', "Quick Open a File"), 'command:toSide:workbench.action.quickOpen')),
					when: 'workspaceFolderCount != 0',
					media: {
						type: 'svg', altText: 'Go to file in quick search.', path: 'search.svg'
					}
				}
			]
		}
	},
	{
		id: 'SetupAccessibility',
		title: localize('gettingStarted.setupAccessibility.title', "Get Started with Accessibility Features"),
		description: localize('gettingStarted.setupAccessibility.description', "Learn the tools and shortcuts that make Zaelot Developer Studio accessible. Note that some actions are not actionable from within the context of the walkthrough."),
		isFeatured: true,
		icon: setupIcon,
		when: CONTEXT_ACCESSIBILITY_MODE_ENABLED.key,
		next: 'Setup',
		walkthroughPageTitle: localize('gettingStarted.setupAccessibility.walkthroughPageTitle', 'Setup Zaelot Developer Studio Accessibility'),
		content: {
			type: 'steps',
			steps: [
				{
					id: 'accessibilityHelp',
					title: localize('gettingStarted.accessibilityHelp.title', "Use the accessibility help dialog to learn about features"),
					description: localize('gettingStarted.accessibilityHelp.description.interpolated', "The accessibility help dialog provides information about what to expect from a feature and the commands/keybindings to operate them.\n With focus in an editor, terminal, notebook, chat response, comment, or debug console, the relevant dialog can be opened with the Open Accessibility Help command.\n{0}", Button(localize('openAccessibilityHelp', "Open Accessibility Help"), 'command:editor.action.accessibilityHelp')),
					media: {
						type: 'markdown', path: 'empty'
					}
				},
				{
					id: 'accessibleView',
					title: localize('gettingStarted.accessibleView.title', "Screen reader users can inspect content line by line, character by character in the accessible view."),
					description: localize('gettingStarted.accessibleView.description.interpolated', "The accessible view is available for the terminal, hovers, notifications, comments, notebook output, chat responses, inline completions, and debug console output.\n With focus in any of those features, it can be opened with the Open Accessible View command.\n{0}", Button(localize('openAccessibleView', "Open Accessible View"), 'command:editor.action.accessibleView')),
					media: {
						type: 'markdown', path: 'empty'
					}
				},
				{
					id: 'verbositySettings',
					title: localize('gettingStarted.verbositySettings.title', "Control the verbosity of aria labels"),
					description: localize('gettingStarted.verbositySettings.description.interpolated', "Screen reader verbosity settings exist for features around the workbench so that once a user is familiar with a feature, they can avoid hearing hints about how to operate it. For example, features for which an accessibility help dialog exists will indicate how to open the dialog until the verbosity setting for that feature has been disabled.\n These and other accessibility settings can be configured by running the Open Accessibility Settings command.\n{0}", Button(localize('openVerbositySettings', "Open Accessibility Settings"), 'command:workbench.action.openAccessibilitySettings')),
					media: {
						type: 'markdown', path: 'empty'
					}
				},
				{
					id: 'commandPaletteTaskAccessibility',
					title: localize('gettingStarted.commandPaletteAccessibility.title', "Unlock productivity with the Command Palette "),
					description: localize('gettingStarted.commandPaletteAccessibility.description.interpolated', "Run commands without reaching for your mouse to accomplish any task in Zaelot Developer Studio.\n{0}", Button(localize('commandPalette', "Open Command Palette"), 'command:workbench.action.showCommands')),
					media: { type: 'markdown', path: 'empty' },
				},
				{
					id: 'keybindingsAccessibility',
					title: localize('gettingStarted.keyboardShortcuts.title', "Customize your keyboard shortcuts"),
					description: localize('gettingStarted.keyboardShortcuts.description.interpolated', "Once you have discovered your favorite commands, create custom keyboard shortcuts for instant access.\n{0}", Button(localize('keyboardShortcuts', "Keyboard Shortcuts"), 'command:toSide:workbench.action.openGlobalKeybindings')),
					media: {
						type: 'markdown', path: 'empty',
					}
				},
				{
					id: 'accessibilitySignals',
					title: localize('gettingStarted.accessibilitySignals.title', "Fine tune which accessibility signals you want to receive via audio or a braille device"),
					description: localize('gettingStarted.accessibilitySignals.description.interpolated', "Accessibility sounds and announcements are played around the workbench for different events.\n These can be discovered and configured using the List Signal Sounds and List Signal Announcements commands.\n{0}\n{1}", Button(localize('listSignalSounds', "List Signal Sounds"), 'command:signals.sounds.help'), Button(localize('listSignalAnnouncements', "List Signal Announcements"), 'command:accessibility.announcement.help')),
					media: {
						type: 'markdown', path: 'empty'
					}
				},
				{
					id: 'hover',
					title: localize('gettingStarted.hover.title', "Access the hover in the editor to get more information on a variable or symbol"),
					description: localize('gettingStarted.hover.description.interpolated', "While focus is in the editor on a variable or symbol, a hover can be focused with the Show or Open Hover command.\n{0}", Button(localize('showOrFocusHover', "Show or Focus Hover"), 'command:editor.action.showHover')),
					media: {
						type: 'markdown', path: 'empty'
					}
				},
				{
					id: 'goToSymbol',
					title: localize('gettingStarted.goToSymbol.title', "Navigate to symbols in a file"),
					description: localize('gettingStarted.goToSymbol.description.interpolated', "The Go to Symbol command is useful for navigating between important landmarks in a document.\n{0}", Button(localize('openGoToSymbol', "Go to Symbol"), 'command:editor.action.goToSymbol')),
					media: {
						type: 'markdown', path: 'empty'
					}
				},
				{
					id: 'codeFolding',
					title: localize('gettingStarted.codeFolding.title', "Use code folding to collapse blocks of code and focus on the code you're interested in."),
					description: localize('gettingStarted.codeFolding.description.interpolated', "Fold or unfold a code section with the Toggle Fold command.\n{0}\n Fold or unfold recursively with the Toggle Fold Recursively Command\n{1}\n", Button(localize('toggleFold', "Toggle Fold"), 'command:editor.toggleFold'), Button(localize('toggleFoldRecursively', "Toggle Fold Recursively"), 'command:editor.toggleFoldRecursively')),
					media: {
						type: 'markdown', path: 'empty'
					}
				},
				{
					id: 'intellisense',
					title: localize('gettingStarted.intellisense.title', "Use Intellisense to improve coding efficiency"),
					description: localize('gettingStarted.intellisense.description.interpolated', "Intellisense suggestions can be opened with the Trigger Intellisense command.\n{0}\n Inline intellisense suggestions can be triggered with Trigger Inline Suggestion\n{1}\n Useful settings include editor.inlineCompletionsAccessibilityVerbose and editor.screenReaderAnnounceInlineSuggestion.", Button(localize('triggerIntellisense', "Trigger Intellisense"), 'command:editor.action.triggerSuggest'), Button(localize('triggerInlineSuggestion', 'Trigger Inline Suggestion'), 'command:editor.action.inlineSuggest.trigger')),
					media: {
						type: 'markdown', path: 'empty'
					}
				},
				{
					id: 'accessibilitySettings',
					title: localize('gettingStarted.accessibilitySettings.title', "Configure accessibility settings"),
					description: localize('gettingStarted.accessibilitySettings.description.interpolated', "Accessibility settings can be configured by running the Open Accessibility Settings command.\n{0}", Button(localize('openAccessibilitySettings', "Open Accessibility Settings"), 'command:workbench.action.openAccessibilitySettings')),
					media: { type: 'markdown', path: 'empty' }
				}
			]
		}
	},
	{
		id: 'Beginner',
		isFeatured: false,
		title: localize('gettingStarted.beginner.title', "Learn the Fundamentals"),
		icon: beginnerIcon,
		description: localize('gettingStarted.beginner.description', "Get an overview of the most essential features"),
		walkthroughPageTitle: localize('gettingStarted.beginner.walkthroughPageTitle', 'Essential Features'),
		content: {
			type: 'steps',
			steps: [
				{
					id: 'extensions',
					title: localize('gettingStarted.extensions.title', "Code with extensions"),
					description: localize('gettingStarted.extensions.description.interpolated', "Extensions are Zaelot Developer Studio's power-ups. They range from handy productivity hacks, expanding out-of-the-box features, to adding completely new capabilities.\n{0}", Button(localize('browsePopular', "Browse Popular Extensions"), 'command:workbench.extensions.action.showPopularExtensions')),
					when: 'workspacePlatform != \'webworker\'',
					media: {
						type: 'svg',
						altText: 'Zaelot Developer Studio extension marketplace with featured language extensions',
						path: 'extensions.svg'
					},
				},
				{
					id: 'terminal',
					title: localize('gettingStarted.terminal.title', "Built-in terminal"),
					description: localize('gettingStarted.terminal.description.interpolated', "Quickly run shell commands and monitor build output, right next to your code.\n{0}", Button(localize('showTerminal', "Open Terminal"), 'command:workbench.action.terminal.toggleTerminal')),
					when: 'workspacePlatform != \'webworker\' && remoteName != codespaces && !terminalIsOpen',
					media: {
						type: 'svg',
						altText: 'Integrated terminal running a few npm commands',
						path: 'terminal.svg'
					},
				},
				{
					id: 'debugging',
					title: localize('gettingStarted.debug.title', "Watch your code in action"),
					description: localize('gettingStarted.debug.description.interpolated', "Accelerate your edit, build, test, and debug loop by setting up a launch configuration.\n{0}", Button(localize('runProject', "Run your Project"), 'command:workbench.action.debug.selectandstart')),
					when: 'workspacePlatform != \'webworker\' && workspaceFolderCount != 0',
					media: {
						type: 'svg', altText: 'Run and debug view.', path: 'debug.svg',
					},
				},
				{
					id: 'scmClone',
					title: localize('gettingStarted.scm.title', "Track your code with Git"),
					description: localize('gettingStarted.scmClone.description.interpolated', "Set up the built-in version control for your project to track your changes and collaborate with others.\n{0}", Button(localize('cloneRepo', "Clone Repository"), 'command:git.clone')),
					when: 'config.git.enabled && !git.missing && workspaceFolderCount == 0',
					media: {
						type: 'svg', altText: 'Source Control view.', path: 'git.svg',
					},
				},
				{
					id: 'scmSetup',
					title: localize('gettingStarted.scm.title', "Track your code with Git"),
					description: localize('gettingStarted.scmSetup.description.interpolated', "Set up the built-in version control for your project to track your changes and collaborate with others.\n{0}", Button(localize('initRepo', "Initialize Git Repository"), 'command:git.init')),
					when: 'config.git.enabled && !git.missing && workspaceFolderCount != 0 && gitOpenRepositoryCount == 0',
					media: {
						type: 'svg', altText: 'Source Control view.', path: 'git.svg',
					},
				},
				{
					id: 'scm',
					title: localize('gettingStarted.scm.title', "Track your code with Git"),
					description: localize('gettingStarted.scm.description.interpolated', "No more looking up Git commands! Git and GitHub workflows are seamlessly integrated.\n{0}", Button(localize('openSCM', "Open Source Control"), 'command:workbench.view.scm')),
					when: 'config.git.enabled && !git.missing && workspaceFolderCount != 0 && gitOpenRepositoryCount != 0 && activeViewlet != \'workbench.view.scm\'',
					media: {
						type: 'svg', altText: 'Source Control view.', path: 'git.svg',
					},
				},
				{
					id: 'installGit',
					title: localize('gettingStarted.installGit.title', "Install Git"),
					description: localize({
						key: 'gettingStarted.installGit.description.interpolated',
						comment: ['The placeholders are command link items should not be translated']
					}, "Install Git to track changes in your projects.\n{0}\n{1}Reload window{2} after installation to complete Git setup.", Button(localize('installGit', "Install Git"), 'https://aka.ms/vscode-install-git'), '[', '](command:workbench.action.reloadWindow)'),
					when: 'git.missing',
					media: {
						type: 'svg', altText: 'Install Git.', path: 'git.svg',
					},
					completionEvents: [
						'onContext:git.state == initialized'
					]
				},

				{
					id: 'tasks',
					title: localize('gettingStarted.tasks.title', "Automate your project tasks"),
					when: 'workspaceFolderCount != 0 && workspacePlatform != \'webworker\'',
					description: localize('gettingStarted.tasks.description.interpolated', "Create tasks for your common workflows and enjoy the integrated experience of running scripts and automatically checking results.\n{0}", Button(localize('runTasks', "Run Auto-detected Tasks"), 'command:workbench.action.tasks.runTask')),
					media: {
						type: 'svg', altText: 'Task runner.', path: 'runTask.svg',
					},
				},
				{
					id: 'shortcuts',
					title: localize('gettingStarted.shortcuts.title', "Customize your shortcuts"),
					description: localize('gettingStarted.shortcuts.description.interpolated', "Once you have discovered your favorite commands, create custom keyboard shortcuts for instant access.\n{0}", Button(localize('keyboardShortcuts', "Keyboard Shortcuts"), 'command:toSide:workbench.action.openGlobalKeybindings')),
					media: {
						type: 'svg', altText: 'Interactive shortcuts.', path: 'shortcuts.svg',
					}
				},
				{
					id: 'workspaceTrust',
					title: localize('gettingStarted.workspaceTrust.title', "Safely browse and edit code"),
					description: localize('gettingStarted.workspaceTrust.description.interpolated', "{0} lets you decide whether your project folders should **allow or restrict** automatic code execution __(required for extensions, debugging, etc)__.\nOpening a file/folder will prompt to grant trust. You can always {1} later.", Button(localize('workspaceTrust', "Workspace Trust"), 'https://code.visualstudio.com/docs/editor/workspace-trust'), Button(localize('enableTrust', "enable trust"), 'command:toSide:workbench.trust.manage')),
					when: 'workspacePlatform != \'webworker\' && !isWorkspaceTrusted && workspaceFolderCount == 0',
					media: {
						type: 'svg',
						altText: 'Workspace Trust editor in Restricted mode and a primary button for switching to Trusted mode.',
						path: 'workspaceTrust.svg'
					},
				},
			]
		}
	},
	{
		id: 'notebooks',
		title: localize('gettingStarted.notebook.title', "Customize Notebooks"),
		description: '',
		icon: setupIcon,
		isFeatured: false,
		when: `config.${NotebookSetting.openGettingStarted} && userHasOpenedNotebook`,
		walkthroughPageTitle: localize('gettingStarted.notebook.walkthroughPageTitle', 'Notebooks'),
		content: {
			type: 'steps',
			steps: [
				{
					completionEvents: ['onCommand:notebook.setProfile'],
					id: 'notebookProfile',
					title: localize('gettingStarted.notebookProfile.title', "Select the layout for your notebooks"),
					description: localize('gettingStarted.notebookProfile.description', "Get notebooks to feel just the way you prefer"),
					when: 'userHasOpenedNotebook',
					media: {
						type: 'markdown', path: 'notebookProfile'
					}
				},
			]
		}
	},
	{
		id: `${NEW_WELCOME_EXPERIENCE}`,
		title: localize('gettingStarted.new.title', "Get started with Zaelot Developer Studio"),
		description: localize('gettingStarted.new.description', "Supercharge coding with Claude AI"),
		isFeatured: false,
		icon: setupIcon,
		when: '!isWeb',
		walkthroughPageTitle: localize('gettingStarted.new.walkthroughPageTitle', 'Set up Zaelot Developer Studio'),
		content: {
			type: 'steps',
			steps: [
				{
					id: 'copilotSetup.chat',
					title: localize('gettingStarted.agentMode.title', "Agent mode"),
					description: localize('gettingStarted.agentMode.description', "Analyzes the problem, plans next steps, and makes changes for you."),
					media: {
						type: 'svg',
						altText: 'Zaelot Developer Studio Copilot multi file edits',
						path: 'multi-file-edits.svg'
					},
				},
				{
					id: 'claudeSetup.configure',
					title: localize('gettingStarted.claude.setup.title', "Configure Claude AI"),
					description: localize('gettingStarted.claude.setup.description', "Set up your Claude API key to unlock powerful AI assistance for coding.\n{0}", Button(localize('configureClaude', "Configure Claude"), 'command:claude.configureApiKey')),
					media: {
						type: 'svg', altText: 'Claude AI Setup', path: 'ai-powered-suggestions.svg'
					},
				},
				{
					id: 'claudeSetup.chat',
					title: localize('gettingStarted.claude.chat.title', "Start chatting with Claude"),
					description: localize('gettingStarted.claude.chat.description', "Open the chat panel and start getting help with your code from Claude AI.\n{0}", Button(localize('openChat', "Open Chat"), 'command:workbench.panel.chat.view.open')),
					media: {
						type: 'svg', altText: 'Claude Chat', path: 'customize-ai.svg'
					},
				},
				{
					id: 'claudeSetup.test',
					title: localize('gettingStarted.claude.test.title', "Test your connection"),
					description: localize('gettingStarted.claude.test.description', "Verify that Claude is working correctly with a quick connection test.\n{0}", Button(localize('testClaude', "Test Connection"), 'command:claude.testConnection')),
					media: {
						type: 'svg', altText: 'Test Claude Connection', path: 'ai-powered-suggestions.svg'
					},
				},
				{
					id: 'migration.import',
<<<<<<< HEAD
					title: localize('gettingStarted.migration.import.title', "Import from VS Code / Cursor"),
					description: localize('gettingStarted.migration.import.description.interpolated', "Already using VS Code or Cursor? Migrate all your extensions, settings, keybindings, and snippets in one click!\n\n**What gets imported:**\n• All installed extensions\n• User settings and preferences\n• Custom keyboard shortcuts\n• Code snippets\n• Color themes\n\n{0}", Button(localize('startImport', "Start Migration"), 'command:zaelot.importFromOtherEditors')),
					media: { type: 'svg', altText: 'Import extensions and settings from other editors', path: 'extensions.svg' },
				},
				{
					id: 'migration.manual',
					title: localize('gettingStarted.migration.manual.title', "Manual Migration Guide"),
					description: localize('gettingStarted.migration.manual.description.interpolated', "Prefer to migrate manually? We've got you covered with step-by-step instructions.\n\n**File locations:**\n• **macOS:** ~/Library/Application Support/Code/ or ~/Library/Application Support/Cursor/\n• **Windows:** %APPDATA%\\Code\\ or %APPDATA%\\Cursor\\\n• **Linux:** ~/.config/Code/ or ~/.config/Cursor/\n\n{0}", Button(localize('openMigrationGuide', "Open Migration Guide"), 'command:markdown.showPreview')),
=======
					title: localize('gettingStarted.migration.import.title', "🚀 Import from VS Code / Cursor"), // allow-any-unicode-next-line
					description: localize('gettingStarted.migration.import.description.interpolated', "Already using VS Code or Cursor? Migrate all your extensions, settings, keybindings, and snippets in one click!\n\n✅ **What gets imported:**\n• All installed extensions\n• User settings and preferences\n• Custom keyboard shortcuts\n• Code snippets\n• Color themes\n\n{0}", Button(localize('startImport', "🔄 Start Migration"), 'command:zaelot.importFromOtherEditors')), // allow-any-unicode-next-line
					media: {
						type: 'svg',
						altText: 'Import extensions and settings from other editors',
						path: 'extensions.svg'
					},
				},
				{
					id: 'migration.manual',
					title: localize('gettingStarted.migration.manual.title', "📚 Manual Migration Guide"), // allow-any-unicode-next-line
					description: localize('gettingStarted.migration.manual.description.interpolated', "Prefer to migrate manually? We've got you covered with step-by-step instructions.\n\n📁 **File locations:**\n• **macOS:** ~/Library/Application Support/Code/ or ~/Library/Application Support/Cursor/\n• **Windows:** %APPDATA%\\Code\\ or %APPDATA%\\Cursor\\\n• **Linux:** ~/.config/Code/ or ~/.config/Cursor/\n\n{0}", Button(localize('openMigrationGuide', "📖 Open Migration Guide"), 'command:markdown.showPreview')), // allow-any-unicode-next-line
>>>>>>> 642ab89f
					media: { type: 'svg', altText: 'Manual migration guide', path: 'settings.svg' },
				},
				{
					id: 'migration.extensions',
<<<<<<< HEAD
					title: localize('gettingStarted.migration.extensions.title', "Reinstall Your Extensions"),
					description: localize('gettingStarted.migration.extensions.description.interpolated', "Can't find your favorite extensions? Install them directly from the marketplace.\n\n**Tip:** Most VS Code extensions work perfectly in Zaelot Developer Studio!\n\n**Popular extensions to try:**\n• GitLens\n• Prettier\n• ESLint\n• Python\n• Live Server\n\n{0}", Button(localize('browseExtensions', "Browse Extensions"), 'command:workbench.view.extensions')),
=======
					title: localize('gettingStarted.migration.extensions.title', "🔌 Reinstall Your Extensions"), // allow-any-unicode-next-line
					description: localize('gettingStarted.migration.extensions.description.interpolated', "Can't find your favorite extensions? Install them directly from the marketplace.\n\n💡 **Tip:** Most VS Code extensions work perfectly in Zaelot Developer Studio!\n\n🔍 **Popular extensions to try:**\n• GitLens\n• Prettier\n• ESLint\n• Python\n• Live Server\n\n{0}", Button(localize('browseExtensions', "🛍️ Browse Extensions"), 'command:workbench.view.extensions')), // allow-any-unicode-next-line
>>>>>>> 642ab89f
					media: { type: 'svg', altText: 'Browse and install extensions', path: 'extensions.svg' },
				},
				{
					id: 'newCommandPaletteTask',
					title: localize('newgettingStarted.commandPalette.title', "All commands within reach"),
					description: localize('gettingStarted.commandPalette.description.interpolated', "Run commands without reaching for your mouse to accomplish any task in Zaelot Developer Studio.\n{0}", Button(localize('commandPalette', "Open Command Palette"), 'command:workbench.action.showCommands')),
					media: {
						type: 'svg',
						altText: 'Command Palette overlay for searching and executing commands.',
						path: 'commandPalette.svg'
					},
				},
				{
					id: 'newPickColorTheme',
					title: localize('gettingStarted.pickColor.title', "Choose your theme"),
					description: localize('gettingStarted.pickColor.description.interpolated', "The right theme helps you focus on your code, is easy on your eyes, and is simply more fun to use.\n{0}", Button(localize('titleID', "Browse Color Themes"), 'command:workbench.action.selectTheme')),
					completionEvents: [
						'onSettingChanged:workbench.colorTheme',
						'onCommand:workbench.action.selectTheme'
					],
					media: { type: 'markdown', path: 'theme_picker_small', }
				},
				{
					id: 'newFindLanguageExtensions',
					title: localize('newgettingStarted.findLanguageExts.title', "Support for all languages"),
					description: localize('newgettingStarted.findLanguageExts.description.interpolated', "Install the language extensions you need in your toolkit.\n{0}", Button(localize('browseLangExts', "Browse Language Extensions"), 'command:workbench.extensions.action.showLanguageExtensions')),
					when: 'workspacePlatform != \'webworker\'',
					media: {
						type: 'svg', altText: 'Language extensions', path: 'languages.svg'
					},
				},

			]
		}
	}
];<|MERGE_RESOLUTION|>--- conflicted
+++ resolved
@@ -128,11 +128,7 @@
 export const startEntries: GettingStartedStartEntryContent = [
 	{
 		id: 'migration.quickStart',
-<<<<<<< HEAD
-		title: localize('gettingStarted.migration.quickStart.title', "Migrate from VS Code / Cursor"),
-=======
 		title: localize('gettingStarted.migration.quickStart.title', "🚀 Migrate from VS Code / Cursor"), // allow-any-unicode-next-line
->>>>>>> 642ab89f
 		description: localize('gettingStarted.migration.quickStart.description', "Import your extensions, settings, and configurations in just a few clicks!"),
 		icon: Codicon.arrowSwap,
 		content: {
@@ -142,11 +138,7 @@
 	},
 	{
 		id: 'claude.openChat',
-<<<<<<< HEAD
-		title: localize('gettingStarted.claude.title', "Chat with Claude AI"),
-=======
 		title: localize('gettingStarted.claude.title', "💬 Chat with Claude AI"), // allow-any-unicode-next-line
->>>>>>> 642ab89f
 		description: localize('gettingStarted.claude.description', "Start a conversation with Claude AI to get help with your code."),
 		icon: Codicon.commentDiscussion,
 		content: {
@@ -800,16 +792,6 @@
 				},
 				{
 					id: 'migration.import',
-<<<<<<< HEAD
-					title: localize('gettingStarted.migration.import.title', "Import from VS Code / Cursor"),
-					description: localize('gettingStarted.migration.import.description.interpolated', "Already using VS Code or Cursor? Migrate all your extensions, settings, keybindings, and snippets in one click!\n\n**What gets imported:**\n• All installed extensions\n• User settings and preferences\n• Custom keyboard shortcuts\n• Code snippets\n• Color themes\n\n{0}", Button(localize('startImport', "Start Migration"), 'command:zaelot.importFromOtherEditors')),
-					media: { type: 'svg', altText: 'Import extensions and settings from other editors', path: 'extensions.svg' },
-				},
-				{
-					id: 'migration.manual',
-					title: localize('gettingStarted.migration.manual.title', "Manual Migration Guide"),
-					description: localize('gettingStarted.migration.manual.description.interpolated', "Prefer to migrate manually? We've got you covered with step-by-step instructions.\n\n**File locations:**\n• **macOS:** ~/Library/Application Support/Code/ or ~/Library/Application Support/Cursor/\n• **Windows:** %APPDATA%\\Code\\ or %APPDATA%\\Cursor\\\n• **Linux:** ~/.config/Code/ or ~/.config/Cursor/\n\n{0}", Button(localize('openMigrationGuide', "Open Migration Guide"), 'command:markdown.showPreview')),
-=======
 					title: localize('gettingStarted.migration.import.title', "🚀 Import from VS Code / Cursor"), // allow-any-unicode-next-line
 					description: localize('gettingStarted.migration.import.description.interpolated', "Already using VS Code or Cursor? Migrate all your extensions, settings, keybindings, and snippets in one click!\n\n✅ **What gets imported:**\n• All installed extensions\n• User settings and preferences\n• Custom keyboard shortcuts\n• Code snippets\n• Color themes\n\n{0}", Button(localize('startImport', "🔄 Start Migration"), 'command:zaelot.importFromOtherEditors')), // allow-any-unicode-next-line
 					media: {
@@ -822,18 +804,12 @@
 					id: 'migration.manual',
 					title: localize('gettingStarted.migration.manual.title', "📚 Manual Migration Guide"), // allow-any-unicode-next-line
 					description: localize('gettingStarted.migration.manual.description.interpolated', "Prefer to migrate manually? We've got you covered with step-by-step instructions.\n\n📁 **File locations:**\n• **macOS:** ~/Library/Application Support/Code/ or ~/Library/Application Support/Cursor/\n• **Windows:** %APPDATA%\\Code\\ or %APPDATA%\\Cursor\\\n• **Linux:** ~/.config/Code/ or ~/.config/Cursor/\n\n{0}", Button(localize('openMigrationGuide', "📖 Open Migration Guide"), 'command:markdown.showPreview')), // allow-any-unicode-next-line
->>>>>>> 642ab89f
 					media: { type: 'svg', altText: 'Manual migration guide', path: 'settings.svg' },
 				},
 				{
 					id: 'migration.extensions',
-<<<<<<< HEAD
-					title: localize('gettingStarted.migration.extensions.title', "Reinstall Your Extensions"),
-					description: localize('gettingStarted.migration.extensions.description.interpolated', "Can't find your favorite extensions? Install them directly from the marketplace.\n\n**Tip:** Most VS Code extensions work perfectly in Zaelot Developer Studio!\n\n**Popular extensions to try:**\n• GitLens\n• Prettier\n• ESLint\n• Python\n• Live Server\n\n{0}", Button(localize('browseExtensions', "Browse Extensions"), 'command:workbench.view.extensions')),
-=======
 					title: localize('gettingStarted.migration.extensions.title', "🔌 Reinstall Your Extensions"), // allow-any-unicode-next-line
 					description: localize('gettingStarted.migration.extensions.description.interpolated', "Can't find your favorite extensions? Install them directly from the marketplace.\n\n💡 **Tip:** Most VS Code extensions work perfectly in Zaelot Developer Studio!\n\n🔍 **Popular extensions to try:**\n• GitLens\n• Prettier\n• ESLint\n• Python\n• Live Server\n\n{0}", Button(localize('browseExtensions', "🛍️ Browse Extensions"), 'command:workbench.view.extensions')), // allow-any-unicode-next-line
->>>>>>> 642ab89f
 					media: { type: 'svg', altText: 'Browse and install extensions', path: 'extensions.svg' },
 				},
 				{
